
import core.stdc.stdio;

void testgoto()
{
    int i;

    i = 3;
    goto L4;
L3: i++;
    goto L5;
L4: goto L3;
L5: assert(i == 4);
}

int testswitch()
{
    int i;

    i = 3;
    switch (i)
    {
        case 0:
        case 1:
        default:
            assert(0);
        case 3:
            break;
    }
    return 0;
}

void testdo()
{
    int x = 0;

    do
    {
        x++;
    } while (x < 10);
    printf("x == %d\n", x);
    assert(x == 10);
}


void testbreak()
{   int i, j;

  Louter:
    for (i = 0; i < 10; i++)
    {
        for (j = 0; j < 10; j++)
        {
            if (j == 3)
                break Louter;
        }
    }

    printf("i = %d, j = %d\n", i, j);
    assert(i == 0);
    assert(j == 3);
}

///////////////////////

int foo(string s)
{
    int i;

    i = 0;
    switch (s)
    {
        case "hello":
            i = 1;
            break;
        case "goodbye":
            i = 2;
            break;
        case "goodb":
            i = 3;
            break;
        default:
            i = 10;
            break;
    }
    return i;
}


void teststringswitch()
{   int i;

    i = foo("hello");
    printf("i = %d\n", i);
    assert(i == 1);

    i = foo("goodbye");
    printf("i = %d\n", i);
    assert(i == 2);

    i = foo("goodb");
    printf("i = %d\n", i);
    assert(i == 3);

    i = foo("huzzah");
    printf("i = %d\n", i);
    assert(i == 10);
}


///////////////////////

struct Foo
{
    int a;
    char b;
    long c;
}

Foo test(Foo f)
{
    f.a += 1;
    f.b += 3;
    f.c += 4;
    return f;
}


void teststrarg()
{
    Foo g;
    g.a = 1;
    g.b = 2;
    g.c = 3;

    Foo q;
    q = test(g);
    assert(q.a == 2);
    assert(q.b == 5);
    assert(q.c == 7);
}

///////////////////////

align (1) struct Foo1
{
  align (1):
    int a;
    char b;
    long c;
}

struct Foo2
{
    int a;
    char b;
    long c;
}

struct Foo3
{
    int a;
    align (1) char b;
    long c;
}

struct Foo4
{
    int a;
    struct { char b; }
    long c;
}

void testsizes()
{
    printf("%d\n", Foo1.sizeof);
    assert(Foo1.a.offsetof == 0);
    assert(Foo1.b.offsetof == 4);
    assert(Foo1.c.offsetof == 5);
    assert(Foo1.sizeof == 13);

    assert(Foo2.a.offsetof == 0);
    assert(Foo2.b.offsetof == 4);
    assert(Foo2.c.offsetof == 8);
    assert(Foo2.sizeof == 16);

    assert(Foo3.a.offsetof == 0);
    assert(Foo3.b.offsetof == 4);
    assert(Foo3.c.offsetof == 8);
    assert(Foo3.b.sizeof == 1);
    assert(Foo3.sizeof == 16);

    assert(Foo4.sizeof == 16);
}

///////////////////////

size_t cond11565(size_t val)
{
    return val ? size_t.max : 0;
}

void test11565()
{
    assert(cond11565(true) == size_t.max);
}

///////////////////////

int array1[3] = [1:1,2,0:3];

void testarrayinit()
{
    assert(array1[0] == 3);
    assert(array1[1] == 1);
    assert(array1[2] == 2);
}

///////////////////////

void test13023(ulong n)
{
    static void func(bool b) {}

    ulong k = 0;

    func(k >= n / 2);

    if (k >= n / 2)
        assert(0);
}

///////////////////////

struct U { int a; union { char c; int d; } long b; }

U f = { b:3, d:2, a:1 };

void testU()
{
    assert(f.b == 3);
    assert(f.d == 2);
    assert(f.c == 2);
    assert(f.a == 1);
    assert(f.sizeof == 16);
    assert(U.sizeof == 16);
}


///////////////////////

void testulldiv()
{
    __gshared ulong[4][] vectors =
    [
        [10,3,3,1],
        [10,1,10,0],
        [3,10,0,3],
        [10,10,1,0],
        [10_000_000_000L, 11_000_000_000L, 0, 10_000_000_000L],
        [11_000_000_000L, 10_000_000_000L, 1, 1_000_000_000L],
        [11_000_000_000L, 11_000_000_000L, 1, 0],
        [10_000_000_000L, 10, 1_000_000_000L, 0],
        [0x8000_0000_0000_0000, 0x8000_0000_0000_0000, 1, 0],
        [0x8000_0000_0000_0001, 0x8000_0000_0000_0001, 1, 0],
        [0x8000_0001_0000_0000, 0x8000_0001_0000_0000, 1, 0],
        [0x8000_0001_0000_0000, 0x8000_0000_0000_0000, 1, 0x1_0000_0000],
        [0x8000_0001_0000_0000, 0x8000_0000_8000_0000, 1, 0x8000_0000],
        [0x8000_0000_0000_0000, 0x7FFF_FFFF_FFFF_FFFF, 1, 1],
        [0x8000_0000_0000_0000, 0x8000_0000_0000_0001, 0, 0x8000_0000_0000_0000],
        [0x8000_0000_0000_0000, 0x8000_0001_0000_0000, 0, 0x8000_0000_0000_0000],
    ];

    for (size_t i = 0; i < vectors.length; i++)
    {
        ulong q = vectors[i][0] / vectors[i][1];
        if (q != vectors[i][2])
            printf("[%d] %lld / %lld = %lld, should be %lld\n",
                vectors[i][0], vectors[i][1], q, vectors[i][2]);

        ulong r = vectors[i][0] % vectors[i][1];
        if (r != vectors[i][3])
            printf("[%d] %lld %% %lld = %lld, should be %lld\n",
                i, vectors[i][0], vectors[i][1], r, vectors[i][3]);
    }
}

////////////////////////////////////////////////////////////////////////


uint udiv10(uint x)
{
    return x / 10;
}

uint udiv14(uint x)
{
    return x / 14;
}

uint udiv14007(uint x)
{
    return x / 14007;
}

uint umod10(uint x)
{
    return x % 10;
}

uint umod14(uint x)
{
    return x % 14;
}

uint umod14007(uint x)
{
    return x % 14007;
}

uint uremquo10(uint x)
{
    return (x / 10) | (x % 10);
}

uint uremquo14(uint x)
{
    return (x / 14) | (x % 14);
}

uint uremquo14007(uint x)
{
    return (x / 14007) | (x % 14007);
}



ulong uldiv10(ulong x)
{
    return x / 10;
}

ulong uldiv14(ulong x)
{
    return x / 14;
}

ulong uldiv14007(ulong x)
{
    return x / 14007;
}

ulong ulmod10(ulong x)
{
    return x % 10;
}

ulong ulmod14(ulong x)
{
    return x % 14;
}

ulong ulmod14007(ulong x)
{
    return x % 14007;
}

ulong ulremquo10(ulong x)
{
    return (x / 10) | (x % 10);
}

ulong ulremquo14(ulong x)
{
    return (x / 14) | (x % 14);
}

ulong ulremquo14007(ulong x)
{
    return (x / 14007) | (x % 14007);
}


void testfastudiv()
{
  {
    static uint x10 = 10;
    static uint x14 = 14;
    static uint x14007 = 14007;

    uint u = 10000;
    uint r;
    r = udiv10(u);  assert(r == u/x10);
    r = udiv14(u);  assert(r == u/x14);
    r = udiv14007(u);  assert(r == u/x14007);
    r = umod10(u);  assert(r == u%x10);
    r = umod14(u);  assert(r == u%x14);
    r = umod14007(u);  assert(r == u%x14007);
    r = uremquo10(u);  assert(r == ((u/10)|(u%x10)));
    r = uremquo14(u);  assert(r == ((u/14)|(u%x14)));
    r = uremquo14007(u);  assert(r == ((u/14007)|(u%x14007)));
  }
  {
    static ulong y10 = 10;
    static ulong y14 = 14;
    static ulong y14007 = 14007;

    ulong u = 10000;
    ulong r;
    r = uldiv10(u);  assert(r == u/y10);
    r = uldiv14(u);  assert(r == u/y14);
    r = uldiv14007(u);  assert(r == u/y14007);
    r = ulmod10(u);  assert(r == u%y10);
    r = ulmod14(u);  assert(r == u%y14);
    r = ulmod14007(u);  assert(r == u%y14007);
    r = ulremquo10(u);  assert(r == ((u/10)|(u%y10)));
    r = ulremquo14(u);  assert(r == ((u/14)|(u%y14)));
    r = ulremquo14007(u);  assert(r == ((u/14007)|(u%y14007)));
  }
}


////////////////////////////////////////////////////////////////////////

void vfunc() {}

void test12095(int k)
{
    int e = 0;
    e ? k || assert(0) : !e || vfunc();
    e ? k || assert(0) : e && vfunc();
    !e ? !e || vfunc() : k || assert(0);
}


////////////////////////////////////////////////////////////////////////


bool test3918a( float t, real u )
{
        printf("%f\n", u );
        return t && u;
}

bool test3918b( real t, float u )
{
        printf("%f\n", t );
        return t && u;
}

void test3918()
{
        assert(test3918a(float.nan, real.nan));
        assert(test3918b(real.nan, float.nan));
}

////////////////////////////////////////////////////////////////////////


int div10(int x)
{
    return x / 10;
}

int div14(int x)
{
    return x / 14;
}

int div14007(int x)
{
    return x / 14007;
}

int mod10(int x)
{
    return x % 10;
}

int mod14(int x)
{
    return x % 14;
}

int mod14007(int x)
{
    return x % 14007;
}

int remquo10(int x)
{
    return (x / 10) | (x % 10);
}

int remquo14(int x)
{
    return (x / 14) | (x % 14);
}

int remquo14007(int x)
{
    return (x / 14007) | (x % 14007);
}

////////////////////

int mdiv10(int x)
{
    return x / -10;
}

int mdiv14(int x)
{
    return x / -14;
}

int mdiv14007(int x)
{
    return x / -14007;
}

int mmod10(int x)
{
    return x % -10;
}

int mmod14(int x)
{
    return x % -14;
}

int mmod14007(int x)
{
    return x % -14007;
}

int mremquo10(int x)
{
    return (x / -10) | (x % -10);
}

int mremquo14(int x)
{
    return (x / -14) | (x % -14);
}

int mremquo14007(int x)
{
    return (x / -14007) | (x % -14007);
}

////////////////////


long ldiv10(long x)
{
    return x / 10;
}

long ldiv14(long x)
{
    return x / 14;
}

long ldiv14007(long x)
{
    return x / 14007;
}

long lmod10(long x)
{
    return x % 10;
}

long lmod14(long x)
{
    return x % 14;
}

long lmod14007(long x)
{
    return x % 14007;
}

long lremquo10(long x)
{
    return (x / 10) | (x % 10);
}

long lremquo14(long x)
{
    return (x / 14) | (x % 14);
}

long lremquo14007(long x)
{
    return (x / 14007) | (x % 14007);
}


////////////////////


long mldiv10(long x)
{
    return x / -10;
}

long mldiv14(long x)
{
    return x / -14;
}

long mldiv14007(long x)
{
    return x / -14007;
}

long mlmod10(long x)
{
    return x % -10;
}

long mlmod14(long x)
{
    return x % -14;
}

long mlmod14007(long x)
{
    return x % -14007;
}

long mlremquo10(long x)
{
    return (x / -10) | (x % -10);
}

long mlremquo14(long x)
{
    return (x / -14) | (x % -14);
}

long mlremquo14007(long x)
{
    return (x / -14007) | (x % -14007);
}



void testfastdiv()
{
  {
    static int x10 = 10;
    static int x14 = 14;
    static int x14007 = 14007;

    int u = 10000;
    int r;
    r = div10(u);  assert(r == u/x10);
    r = div14(u);  assert(r == u/x14);
    r = div14007(u);  assert(r == u/x14007);
    r = mod10(u);  assert(r == u%x10);
    r = mod14(u);  assert(r == u%x14);
    r = mod14007(u);  assert(r == u%x14007);
    r = remquo10(u);  assert(r == ((u/x10)|(u%x10)));
    r = remquo14(u);  assert(r == ((u/x14)|(u%x14)));
    r = remquo14007(u);  assert(r == ((u/x14007)|(u%x14007)));
  }
  {
    static int t10 = -10;
    static int t14 = -14;
    static int t14007 = -14007;

    int u = 10000;
    int r;
    r = mdiv10(u);  assert(r == u/t10);
    r = mdiv14(u);  assert(r == u/t14);
    r = mdiv14007(u);  assert(r == u/t14007);
    r = mmod10(u);  assert(r == u%t10);
    r = mmod14(u);  assert(r == u%t14);
    r = mmod14007(u);  assert(r == u%t14007);
    r = mremquo10(u);  assert(r == ((u/t10)|(u%t10)));
    r = mremquo14(u);  assert(r == ((u/t14)|(u%t14)));
    r = mremquo14007(u);  assert(r == ((u/t14007)|(u%t14007)));
  }
  {
    static long y10 = 10;
    static long y14 = 14;
    static long y14007 = 14007;

    long u = 10000;
    long r;
    r = ldiv10(u);  assert(r == u/y10);
    r = ldiv14(u);  assert(r == u/y14);
    r = ldiv14007(u);  assert(r == u/y14007);
    r = lmod10(u);  assert(r == u%y10);
    r = lmod14(u);  assert(r == u%y14);
    r = lmod14007(u);  assert(r == u%y14007);
    r = lremquo10(u);  assert(r == ((u/y10)|(u%y10)));
    r = lremquo14(u);  assert(r == ((u/y14)|(u%y14)));
    r = lremquo14007(u);  assert(r == ((u/y14007)|(u%y14007)));
  }
  {
    static long z10 = -10;
    static long z14 = -14;
    static long z14007 = -14007;

    long u = 10000;
    long r;
    r = mldiv10(u);  assert(r == u/z10);
    r = mldiv14(u);  assert(r == u/z14);
    r = mldiv14007(u);  assert(r == u/z14007);
    r = mlmod10(u);  assert(r == u%z10);
    r = mlmod14(u);  assert(r == u%z14);
    r = mlmod14007(u);  assert(r == u%z14007);
    r = mlremquo10(u);  assert(r == ((u/z10)|(u%z10)));
    r = mlremquo14(u);  assert(r == ((u/z14)|(u%z14)));
    r = mlremquo14007(u);  assert(r == ((u/z14007)|(u%z14007)));
  }
}

////////////////////////////////////////////////////////////////////////


T docond1(T)(T l, ubyte thresh, ubyte val) {
    l += (thresh < val);
    return l;
}

T docond2(T)(T l, ubyte thresh, ubyte val) {
    l -= (thresh >= val);
    return l;
}

T docond3(T)(T l, ubyte thresh, ubyte val) {
    l += (thresh >= val);
    return l;
}

T docond4(T)(T l, ubyte thresh, ubyte val) {
    l -= (thresh < val);
    return l;
}

void testdocond()
{
    assert(docond1!ubyte(10,3,5)  == 11);
    assert(docond1!ushort(10,3,5) == 11);
    assert(docond1!uint(10,3,5)   == 11);
    assert(docond1!ulong(10,3,5)  == 11);

    assert(docond2!ubyte(10,3,5)  == 10);
    assert(docond2!ushort(10,3,5) == 10);
    assert(docond2!uint(10,3,5)   == 10);
    assert(docond2!ulong(10,3,5)  == 10);

    assert(docond3!ubyte(10,3,5)  == 10);
    assert(docond3!ushort(10,3,5) == 10);
    assert(docond3!uint(10,3,5)   == 10);
    assert(docond3!ulong(10,3,5)  == 10);

    assert(docond4!ubyte(10,3,5)  == 9);
    assert(docond4!ushort(10,3,5) == 9);
    assert(docond4!uint(10,3,5)   == 9);
    assert(docond4!ulong(10,3,5)  == 9);


    assert(docond1!ubyte(10,5,3)  == 10);
    assert(docond1!ushort(10,5,3) == 10);
    assert(docond1!uint(10,5,3)   == 10);
    assert(docond1!ulong(10,5,3)  == 10);

    assert(docond2!ubyte(10,5,3)  == 9);
    assert(docond2!ushort(10,5,3) == 9);
    assert(docond2!uint(10,5,3)   == 9);
    assert(docond2!ulong(10,5,3)  == 9);

    assert(docond3!ubyte(10,5,3)  == 11);
    assert(docond3!ushort(10,5,3) == 11);
    assert(docond3!uint(10,5,3)   == 11);
    assert(docond3!ulong(10,5,3)  == 11);

    assert(docond4!ubyte(10,5,3)  == 10);
    assert(docond4!ushort(10,5,3) == 10);
    assert(docond4!uint(10,5,3)   == 10);
    assert(docond4!ulong(10,5,3)  == 10);
}

////////////////////////////////////////////////////////////////////////

struct S8658
{
    int[16385] a;
}

void foo8658(S8658 s)
{
    int x;
}

void test8658()
{
    S8658 s;
    for(int i = 0; i < 1000; i++)
        foo8658(s);
}

////////////////////////////////////////////////////////////////////////

uint neg(uint i)
{
    return ~i + 1;
}

uint com(uint i)
{
    return -i - 1;
}

float com(float i)
{
    return -i - 1;
}

uint com2(uint i)
{
    return -(i + 1);
}

void testnegcom()
{
    assert(neg(3) == -3);
    assert(com(3) == -4);
    assert(com(3.0f) == -4.0f);
    assert(com2(3) == -4);
}

////////////////////////////////////////////////////////////////////////

int oror1(char c)
{
    return ((((((((((cast(int) c <= 32 || cast(int) c == 46) || cast(int) c == 44)
                 || cast(int) c == 58) || cast(int) c == 59) || cast(int) c == 60)
              || cast(int) c == 62) || cast(int) c == 34) || cast(int) c == 92)
           || cast(int) c == 39) != 0);
}

int oror2(char c)
{
    return ((((((((((c <= 32 || c == 46) || c == 44)
                 || c == 58) || c == 59) || c == 60)
                 || c == 62) || c == 34) || c == 92)
                 || c == 39) != 0);
}

void testoror()
{
    assert(oror1(0) == 1);
    assert(oror1(32) == 1);
    assert(oror1(46) == 1);
    assert(oror1(44) == 1);
    assert(oror1(58) == 1);
    assert(oror1(59) == 1);
    assert(oror1(60) == 1);
    assert(oror1(62) == 1);
    assert(oror1(34) == 1);
    assert(oror1(92) == 1);
    assert(oror1(39) == 1);
    assert(oror1(33) == 0);
    assert(oror1(61) == 0);
    assert(oror1(93) == 0);
    assert(oror1(255) == 0);

    assert(oror2(0) == 1);
    assert(oror2(32) == 1);
    assert(oror2(46) == 1);
    assert(oror2(44) == 1);
    assert(oror2(58) == 1);
    assert(oror2(59) == 1);
    assert(oror2(60) == 1);
    assert(oror2(62) == 1);
    assert(oror2(34) == 1);
    assert(oror2(92) == 1);
    assert(oror2(39) == 1);
    assert(oror2(33) == 0);
    assert(oror2(61) == 0);
    assert(oror2(93) == 0);
    assert(oror2(255) == 0);
}

////////////////////////////////////////////////////////////////////////

bool bt1(int p, int a, int b)
{
    return p && ((1 << b) & a);
}

bool bt2(int p, long a, long b)
{
    return p && ((1L << b) & a);
}

void testbt()
{
    assert(bt1(1,7,2) == 1);
    assert(bt1(1,7,3) == 0);

    assert(bt2(1,0x7_0000_0000,2+32) == 1);
    assert(bt2(1,0x7_0000_0000,3+32) == 0);
}

////////////////////////////////////////////////////////////////////////

void test13383()
{
    foreach (k; 32..33)
    {
        if (1L & (1L << k))
        {
            assert(0);
        }
    }
}

////////////////////////////////////////////////////////////////////////

int andand1(int c)
{
    return (c > 32 && c != 46 && c != 44
                   && c != 58 && c != 59
                   && c != 60 && c != 62
                   && c != 34 && c != 92
                   && c != 39) != 0;
}

bool andand2(long c)
{
    return (c > 32 && c != 46 && c != 44
                   && c != 58 && c != 59
                   && c != 60 && c != 62
                   && c != 34 && c != 92
                   && c != 39) != 0;
}

int foox3() { return 1; }

int andand3(uint op)
{
    if (foox3() &&
        op != 7 &&
        op != 3 &&
        op != 18 &&
        op != 30 &&
        foox3())
        return 3;
    return 4;
}


void testandand()
{
    assert(andand1(0) == 0);
    assert(andand1(32) == 0);
    assert(andand1(46) == 0);
    assert(andand1(44) == 0);
    assert(andand1(58) == 0);
    assert(andand1(59) == 0);
    assert(andand1(60) == 0);
    assert(andand1(62) == 0);
    assert(andand1(34) == 0);
    assert(andand1(92) == 0);
    assert(andand1(39) == 0);
    assert(andand1(33) == 1);
    assert(andand1(61) == 1);
    assert(andand1(93) == 1);
    assert(andand1(255) == 1);

    assert(andand2(0) == false);
    assert(andand2(32) == false);
    assert(andand2(46) == false);
    assert(andand2(44) == false);
    assert(andand2(58) == false);
    assert(andand2(59) == false);
    assert(andand2(60) == false);
    assert(andand2(62) == false);
    assert(andand2(34) == false);
    assert(andand2(92) == false);
    assert(andand2(39) == false);
    assert(andand2(33) == true);
    assert(andand2(61) == true);
    assert(andand2(93) == true);
    assert(andand2(255) == true);

    assert(andand3(6) == 3);
    assert(andand3(30) == 4);
}

////////////////////////////////////////////////////////////////////////

bool bittest11508(char c)
{
    return c=='_' || c=='-' || c=='+' || c=='.';
}

void testbittest()
{
    assert(bittest11508('_'));
}

////////////////////////////////////////////////////////////////////////

uint or1(ubyte x)
{
    return x | (x<<8) | (x<<16) | (x<<24) | (x * 3);
}

void testor_combine()
{
    printf("%x\n", or1(1));
    assert(or1(5) == 5 * (0x1010101 | 3));
}

////////////////////////////////////////////////////////////////////////


int shrshl(int i) {
  return ((i+1)>>1)<<1;
}

void testshrshl()
{
    assert(shrshl(6) == 6);
    assert(shrshl(7) == 8);
}

////////////////////////////////////////////////////////////////////////

struct S1
{
    cdouble val;
}

void formatTest(S1 s, double re, double im)
{
    assert(s.val.re == re);
    assert(s.val.im == im);
}

void test10639()
{
    S1 s = S1(3+2.25i);
    formatTest(s, 3, 2.25);
}

////////////////////////////////////////////////////////////////////////

bool bt10715(in uint[] ary, size_t bitnum)
{
    return !!(ary[bitnum >> 5] & 1 << (bitnum & 31)); // uses bt
}

bool neg_bt10715(in uint[] ary, size_t bitnum)
{
    return !(ary[bitnum >> 5] & 1 << (bitnum & 31)); // does not use bt
}

void test10715()
{
    static uint[2]  a1 = [0x1001_1100, 0x0220_0012];

    if ( bt10715(a1,30)) assert(0);
    if (!bt10715(a1,8))  assert(0);
    if ( bt10715(a1,30+32)) assert(0);
    if (!bt10715(a1,1+32))  assert(0);

    if (!neg_bt10715(a1,30)) assert(0);
    if ( neg_bt10715(a1,8))  assert(0);
    if (!neg_bt10715(a1,30+32)) assert(0);
    if ( neg_bt10715(a1,1+32))  assert(0);
}

////////////////////////////////////////////////////////////////////////

ptrdiff_t compare12164(A12164* rhsPA, A12164* zis)
{
    if (*rhsPA == *zis)
        return 0;
    return ptrdiff_t.min;
}

struct A12164
{
    int a;
}

void test12164()
{
    auto a = A12164(3);
    auto b = A12164(2);
    assert(compare12164(&a, &b));
}

////////////////////////////////////////////////////////////////////////

int foo10678(char[5] txt)
{
    return txt[0] + txt[1] + txt[4];
}

void test10678()
{
    char[5] hello = void;
    hello[0] = 8;
    hello[1] = 9;
    hello[4] = 10;
    int i = foo10678(hello);
    assert(i == 27);
}

////////////////////////////////////////////////////////////////////////

struct S12051
{
    this(char c)
    {
        assert(c == 'P' || c == 'M');
    }
}

void test12051()
{
    auto ip = ["abc"];
    foreach (i, s; ip)
    {
        S12051(i < ip.length ? 'P' : 'M');
    }
}

////////////////////////////////////////////////////////////////////////

void bug7565( double x) { assert(x == 3); }

void test7565()
{
   double y = 3;
   bug7565( y++ );
   assert(y == 4);
}

////////////////////////////////////////////////////////////////////////

int bug8525(int[] devt)
{
    return devt[$ - 1];
}

////////////////////////////////////////////////////////////////////////

void func13190(int) {}

struct Struct13190
{
    ulong a;
    uint b;
};

__gshared Struct13190* table13190 =
[
    Struct13190(1, 1),
    Struct13190(0, 2)
];

void test13190()
{
    for (int i = 0; table13190[i].a; i++)
    {
        ulong tbl = table13190[i].a;
        func13190(i);
        if (1 + tbl)
        {
            if (tbl == 0x80000)
                return;
        }
    }
}

////////////////////////////////////////////////////////////////////////

double foo13485(double c, double d)
{
    // This must not be optimized to c += (d + d)
    c += d;
    c += d;
    return c;
}

void test13485()
{
    enum double d = 0X1P+1023;
    assert(foo13485(-d, d) == d);
}

////////////////////////////////////////////////////////////////////////

void test12833a(int a)
{
    long x = cast(long)a;

    switch (cast(int)(cast(ushort)(x >> 16 & 65535L)))
    {
        case 1:
        {
            break;
        }
        default:
        {
            assert(0);
        }
    }
}

void test12833()
{
    test12833a(0x1_0000);
}

/***********************************************/

struct Point9449
{
    double f = 3.0;
    double g = 4.0;
}

void test9449()
{
    Point9449[1] arr;
    if (arr[0].f != 3.0) assert(0);
    if (arr[0].g != 4.0) assert(0);
}

////////////////////////////////////////////////////////////////////////
// https://issues.dlang.org/show_bug.cgi?id=12057

bool prop12057(real x) { return false; }
double f12057(real) { return double.init; }
void test12057()
{
    real fc = f12057(real.init);
    if (fc == 0 || fc.prop12057) {}
}


////////////////////////////////////////////////////////////////////////

long modulo24 (long ticks)
{
    ticks %= 864000000000;
    if (ticks < 0)
        ticks += 864000000000;
    return ticks;
}

void test13784()
{
    assert (modulo24(-141600000000) == 722400000000);
}


////////////////////////////////////////////////////////////////////////

struct S13969 {
    int x, y;
}

int test13969(const S13969* f) {
    return 0 % ((f.y > 0) ? f.x / f.y : f.x / -f.y);
}

////////////////////////////////////////////////////////////////////////

int[] arr14436;
void test14436()
{
    assert(arr14436 == null);
    arr14436 = [1, 2, 3];
    assert(arr14436 != null);
}

////////////////////////////////////////////////////////////////////////

void test14220()
{
    auto a = toString(14);

    printf("a.ptr = %p, a.length = %d\n", a.ptr, cast(int)a.length);
    return;
}

auto toString(int value)
{
    uint mValue = value;

    char[int.sizeof * 3] buffer = void;
    size_t index = buffer.length;

    do
    {
        uint div = cast(int)(mValue / 10);
        char mod = mValue % 10 + '0';
        buffer[--index] = mod;        // Line 22
        mValue = div;
    } while (mValue);

    //printf("buffer.ptr = %p, index = %d\n", buffer.ptr, cast(int)index);
    return dup(buffer[index .. $]);
}

char[] dup(char[] a)
{
    //printf("a.ptr = %p, a.length = %d\n", a.ptr, cast(int)a.length);
    a[0] = 1;       // segfault
    return a;
}

////////////////////////////////////////////////////////////////////////

int stripLeft(int str, int dc)
{
    while (true)
    {
        int a = str;
        int s = a;
        str += 1;
        if (dc) return s;
    }
}

void test14829()
{
    if (stripLeft(3, 1) != 3) // fails with -O
        assert(0);
}


////////////////////////////////////////////////////////////////////////

void test2()
{
    void test(cdouble v)
    {
            auto x2 = cdouble(v);
            assert(x2 == v);
    }
    test(1.2+3.4i);
}

////////////////////////////////////////////////////////////////////////

void test3()
{
    int[6] a;
    int[] b;
    b = a;
    b = (b.ptr + b.length - 5)[0 .. b.ptr + b.length - 1 - a.ptr];
    assert(b.ptr == a.ptr + 1);
    assert(b.length == 5);
}

////////////////////////////////////////////////////////////////////////
// 14782


void test14782()
{
    static struct Foo
    {
        long a = 8;
        int b = 7;
    }

    static Foo[1] fun() { Foo[1] a; return a; }

    auto result = fun();
    assert(result[0].a == 8);
    assert(result[0].b == 7);
}

////////////////////////////////////////////////////////////////////////

void test14987()
{
    static struct Foo
    {
        int b = 7;
    }
    static assert((Foo[4]).sizeof == 16);

    static Foo[4] fun() { Foo[4] a; return a; }

    auto result = fun();
    assert(result[0].b == 7);
    assert(result[1].b == 7);
    assert(result[2].b == 7);
    assert(result[3].b == 7);
}

////////////////////////////////////////////////////////////////////////

void[] calloc15272(size_t bc) nothrow pure
{
    assert(bc == 1);
    return new void[1];
}

void test15272()
{
    void[] scache = cast(void[])"abc";
    size_t count = 1;
    void[]* buckets = &scache;
    *buckets = calloc15272(count)[0 .. count];
}

/*****************************************
 * https://issues.dlang.org/show_bug.cgi?id=15861
 */

void test15861()
{
    double val = 4286853117.;

    (){
        assert(val == 4286853117.);
    }();
}

////////////////////////////////////////////////////////////////////////

// https://issues.dlang.org/show_bug.cgi?id=15629 comment 3
// -O

void test15629()
{
    int[] a = [3];
    int value = a[0] >= 0 ? a[0] : -a[0];
    assert(a[0] == 3);
    writeln(value, a);
}

void writeln(int v, int[] a)
{
}

////////////////////////////////////////////////////////////////////////
 
int main()
{
    testgoto();
    testswitch();
    testdo();
    testbreak();
    teststringswitch();
    teststrarg();
    test12164();
    testsizes();
    testarrayinit();
    testU();
    testulldiv();
    testbittest();
    test8658();
    testfastudiv();
    testfastdiv();
    test3918();
    test12051();
    testdocond();
    testnegcom();
    test11565();
    testoror();
    testbt();
    test12095(0);
    testandand();
    testor_combine();
    testshrshl();
    test13383();
    test13190();
    test13485();
    test14436();
    test10639();
    test10715();
    test10678();
    test7565();
    test13023(0x10_0000_0000);
    test12833();
    test9449();
    test12057();
    test13784();
    test14220();
    test14829();
    test2();
    test3();
    test14782();
    test14987();
    test15272();
    test15861();
<<<<<<< HEAD
=======
    test15629();
>>>>>>> b0d60736
    printf("Success\n");
    return 0;
}<|MERGE_RESOLUTION|>--- conflicted
+++ resolved
@@ -1503,10 +1503,7 @@
     test14987();
     test15272();
     test15861();
-<<<<<<< HEAD
-=======
     test15629();
->>>>>>> b0d60736
     printf("Success\n");
     return 0;
 }